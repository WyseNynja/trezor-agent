--- conflicted
+++ resolved
@@ -24,8 +24,11 @@
 
 ## Installation
 
-<<<<<<< HEAD
-Install trezor-agent and it's dependencies into a virtualenv:
+To install dependencies on Debian/Ubuntu:
+
+	sudo apt-get install python-dev libusb-1.0-0-dev libudev-dev
+
+Install trezor-agent (at least v0.6.6) and it's dependencies into a virtualenv:
 
 	pip install virtualenvwrapper
 
@@ -33,18 +36,11 @@
 	pip install --upgrade setuptools
 	pip install --upgrade pip
 	pip install Cython "trezor>=0.6.6"
-=======
-First, make sure that the latest [trezorlib](https://pypi.python.org/pypi/trezor) Python package
-is installed correctly (at least v0.6.6):
-
-	$ apt-get install python-dev libusb-1.0-0-dev libudev-dev
-	$ pip install Cython trezor
 
 Then, install the latest [trezor_agent](https://pypi.python.org/pypi/trezor_agent) package:
->>>>>>> fa9391ed
 
 	pip install -e git+https://github.com/WyseNynja/trezor-agent.git#egg=trezor_agent
-	mkdir ~/bin
+	mkdir -p ~/bin
 	ln -sfv $WORKON_HOME/trezor-agent/bin/trezorctl ~/bin/
 	ln -sfv $WORKON_HOME/trezor-agent/bin/trezor-agent ~/bin/
 
@@ -73,7 +69,7 @@
 	    7 8 9
 	    4 5 6
 	    1 2 3
-	Please enter current PIN: 
+	Please enter current PIN:
 
 	2015-09-02 15:03:23,342 INFO         disconnected from Trezor
 
